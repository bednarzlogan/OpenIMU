--- conflicted
+++ resolved
@@ -23,12 +23,8 @@
     std::cout << "Loading configs...\n" << std::endl;
 
     // define path to configs (remember that our working dir in runtime is the build folder)
-<<<<<<< HEAD
-    std::string config_file_path = "conf/system_constants.json";
-=======
     std::string config_file_path = "system_constants.json";
     std::string playback_file_path = "rt_playback_conf.json";
->>>>>>> 915d96a4
 
     // load in the system configurations
     std::ifstream inFile(config_file_path);
